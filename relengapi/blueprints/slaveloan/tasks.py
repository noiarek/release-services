# This Source Code Form is subject to the terms of the Mozilla Public
# License, v. 2.0. If a copy of the MPL was not distributed with this
# file, You can obtain one at http://mozilla.org/MPL/2.0/.

import random
import socket

from furl import furl

import bzrest
import requests

from requests import RequestException

from flask import current_app
from functools import wraps
from redo import retry
from relengapi.blueprints.slaveloan import bugzilla
from relengapi.blueprints.slaveloan import slave_mappings
from relengapi.blueprints.slaveloan.model import History
from relengapi.blueprints.slaveloan.model import Loans
from relengapi.blueprints.slaveloan.model import Machines
from relengapi.blueprints.slaveloan.model import ManualActions
from relengapi.lib.celery import task
from relengapi.util import tz

import celery
import logging

logger = logging.getLogger(__name__)


def add_task_to_history(loanid, msg):
    session = current_app.db.session('relengapi')
    l = session.query(Loans).get(loanid)
    history = History(for_loan=l,
                      timestamp=tz.utcnow(),
                      msg=msg)
    session.add(history)
    session.commit()
    logger.debug("Log_line: %s" % msg)


def add_to_history(before=None, after=None):
    def decorator(f):
        @wraps(f)
        def wrapper(*args, **kwargs):
            bound_task = None
            loanid = kwargs.get("loanid", None)
            if args and isinstance(args[0], celery.Task):
                bound_task = args[0]
            if before:
                add_task_to_history(loanid, before.format(**locals()))
            retval = f(*args, **kwargs)
            if after:
                add_task_to_history(loanid, after.format(**locals()))
            return retval
        return wrapper
    return decorator


@task(bind=True)
@add_to_history(
    before="Choosing an inhouse machine based on slavealloc",
    after="Chose inhouse machine {retval!s}")
def choose_inhouse_machine(self, loanid, loan_class):
    logger.debug("Choosing inhouse machine")
    url = furl(current_app.config.get("SLAVEALLOC_URL", None))
    # XXX: ToDo raise fatal if no slavealloc
    url.path.add("slaves")
    url.args["enabled"] = 1
    try:
        all_slaves = requests.get(str(url)).json()
    except RequestException as exc:
        logger.exception("Exception: %s" % exc)
        self.retry(exc=exc)
    # pylint silence
    # available_slaves = filter(slave_mappings.slave_filter(loan_class), all_slaves)
    available_slaves = [slave for slave in all_slaves
                        if slave_mappings.slave_filter(loan_class)(slave)]
    chosen = random.choice(available_slaves)
    logger.debug("Chosen Slave = %s" % chosen)
    return chosen['name']


@task(bind=True)
@add_to_history(
    before="Identifying aws machine name to use",
    after="Chose aws machine {retval!s}")
def choose_aws_machine(self, loanid, loan_class):
    logger.debug("Choosing aws machine name")
    # We use foo-$user_shortname$N where $N is optional only if
    # there exists another active loan with the foo-$user prefix
    l = Loans.query.get(loanid)
    prefix = slave_mappings.slavetype_to_awsprefix(loan_class)
    user_shortname = l.human.ldap.split("@")[0]
    bare_name = prefix + "-" + user_shortname
    similar_loans = Loans.query \
                         .filter(Loans.machine_id == Machines.id) \
                         .filter(Machines.fqdn.like(bare_name + "%")) \
                         .filter(~Loans.status.in_(["COMPLETE"])) \
                         .order_by(Machines.fqdn.desc())
    if similar_loans.count():
        existing_aws_loan = similar_loans.first().machine.fqdn
        shortname = existing_aws_loan.split(".")[0]
        this_name = bare_name + str(int(shortname[len(bare_name):])) + 1
    else:
        this_name = bare_name
    logger.debug("Chosen Slave Name = %s" % this_name)
    return this_name


@task(bind=True, max_retries=None)
@add_to_history(
    before="Identifying FQDN and IP of {args[1]}",
    after="Acquired FQDN and IP")
def fixup_machine(self, machine, loanid):
    try:
        fqdn = socket.getfqdn("%s.build.mozilla.org" % machine)
        ipaddress = socket.gethostbyname("%s.build.mozilla.org" % machine)
        session = current_app.db.session('relengapi')
        m = Machines.as_unique(session,
                               fqdn=fqdn,
                               ipaddress=ipaddress)
        l = session.query(Loans).get(loanid)
        l.machine = m
        session.commit()
        l = session.query(Loans).get(loanid)
    except Exception as exc:  # pylint: disable=W0703
        logger.exception(exc)
        self.retry(exc=exc)


@task(bind=True)
@add_to_history(
    before="Setup tracking bug for {args[1]}",
    after="Tracking bug {retval!s} linked with loan")
def bmo_set_tracking_bug(self, machine, loanid):
    try:
        l = Loans.query.get(loanid)
        assert l.bug_id

        bug_comment = "Being loaned to %s in Bug %s" % (l.human.ldap, l.bug_id)

        tracking_bug = bugzilla.ProblemTrackingBug(machine, loadInfo=False)
        try:
            tracking_bug.refresh()
        except bzrest.errors.BugNotFound:
            logger.info("Couldn't find bug, creating it...")
            tracking_bug.create(comment=bug_comment, depends_on=l.bug_id)

        if tracking_bug.data:
            data = {
                "depends_on": {
                    "add": [l.bug_id],
                },
            }
            if not tracking_bug.data["is_open"]:
                data["status"] = "REOPENED"
            tracking_bug.add_comment(bug_comment, data=data)
        if not tracking_bug.id:
            raise ValueError("Unexpected result from bmo, retry")
        return tracking_bug.id
    except Exception as exc:
        logger.exception(exc)
        self.retry(exc=exc)


@task(bind=True, max_retries=None)
@add_to_history(
    before="Disabling in slavealloc (via slaveapi)",
    after="Disable request sent to slavealloc (via slaveapi)")
def slavealloc_disable(self, machine, loanid):
    try:
        url = furl(current_app.config.get("SLAVEAPI_URL", None))
        url.path.add(machine).add("actions").add("disable")
        loan_bug = Loans.query.get(loanid).bug_id
        postdata = dict(reason="Being loaned on slaveloan bug %s" % loan_bug)
        retry(requests.post, args=(str(url),), kwargs=dict(data=postdata)).json()
        return machine
    except Exception as exc:  # pylint: disable=W0703
        logger.exception(exc)
        self.retry(exc=exc)


@task(bind=True)
@add_to_history(
    before="Filing the loan bug if needed",
    after="Loan is tracked in bug {retval!s}")
def bmo_file_loan_bug(self, loanid, slavetype, *args, **kwargs):
    try:
        session = current_app.db.session('relengapi')
        l = session.query(Loans).get(loanid)
        if l.bug_id:
            # Nothing to do, bug ID passed in
            return l.bug_id

        bmo_id = l.human.bugzilla
        bug_id = bugzilla.create_loan_bug(loan_id=loanid,
                                          slavetype=slavetype,
                                          bugzilla_username=bmo_id)
        if not bug_id:
            raise ValueError("Unexpected result from bmo, retry")
        l.bug_id = bug_id
        session.commit()
        return bug_id
    except Exception as exc:
        logger.exception(exc)
        self.retry(exc=exc)


@task(bind=True)
@add_to_history(
    after="Waiting for a human to perform {kwargs[action_name]} (id {retval!s})")
def register_action_needed(self, loanid, action_name):
    if not action_name:
        raise ValueError("must supply an action name")
    try:
        session = current_app.db.session('relengapi')
        l = session.query(Loans).get(loanid)
        if action_name == "add_to_vpn":
            action_message = (
                "Add user (%s) and machine (%s) to the VPN. "
                "Following https://wiki.mozilla.org/ReleaseEngineering/How_To/Update_VPN_ACL"
                % (l.human.ldap, l.machine.fqdn)
            )
        elif action_name == "create_aws_system":
            action_message = (
                "Create an aws machine for %s of the type requested (see loan history)."
                " Following "
                "https://wiki.mozilla.org/ReleaseEngineering/How_To/Loan_a_Slave#AWS_machines"
                % (l.human.ldap,)
            )
<<<<<<< HEAD
        elif action_name == "clean_secrets":
            action_message = (
                "Clean secrets from the machine. See instructions at "
                "https://wiki.mozilla.org/ReleaseEngineering/How_To/Loan_a_Slave#Cleaning"
=======
        elif action_name == "notify_compelte":
            action_message = (
                "Notify the loanee in e-mail and the loan bug (Bug %s) that the loan is ready. "
                "See template text for both in "
                "https://wiki.mozilla.org/ReleaseEngineering/How_To/Loan_a_Slave#Notifying"
                % l.bug_id
>>>>>>> 964f573d
            )
        else:
            raise ValueError("Invalid action name")
        action = ManualActions(for_loan=l,
                               timestamp_start=tz.utcnow(),
                               msg=action_message)
        session.add(action)
        session.commit()
        return action.id
    except ValueError:
        raise  # Don't indefinitely retry in this case
    except Exception as exc:
        self.retry(exc=exc)


@task(bind=True, max_retries=None, default_retry_delay=60)
@add_to_history(
    after="Noticed that a human performed pending action (id {args[1]}), continuing")
def waitfor_action(self, action_id, loanid):
    try:
        action = ManualActions.query.get(action_id)
        if not action.timestamp_complete:
            raise Exception("Retry me")
    except Exception as exc:
        logger.debug("Retrying...")
        self.retry(exc=exc)


@task(bind=True, max_retries=None)
@add_to_history(
    before="Calling slaveapi's disable method to disable from buildbot",
    after="Disable request sent")
def start_disable_slave(self, machine, loanid):
    try:
        url = furl(current_app.config.get("SLAVEAPI_URL", None))
        url.path.add(machine).add("actions").add("shutdown_buildslave")
        ret = retry(requests.post, args=(str(url),), ).json()
        return (ret["requestid"], machine)
    except Exception as exc:
        logger.exception(exc)
        self.retry(exc=exc)


@task(bind=True, max_retries=None)
@add_to_history(
    after="Noticed that machine was disabled (or waiting timed out)")
def waitfor_disable_slave(self, data, loanid):
    requestid, machine = data
    try:
        url = furl(current_app.config.get("SLAVEAPI_URL", None))
        url.path.add(machine).add("actions").add("shutdown_buildslave")
        url.args["requestid"] = requestid
        ret = retry(requests.get, args=(str(url),), kwargs=dict()).json()
        if ret["state"] in (0, 1):
            # 0 = PENDING, 1 = RUNNING (3=Failed and 2=Success)
            raise Exception("Continue waiting for disabled slave")
    except Exception as exc:
        self.retry(exc=exc)


@task()
def dummy_task(*args, **kwargs):
    pass

bmo_file_gpo_bug = dummy_task
bmo_waitfor_bug = dummy_task
clean_secrets = dummy_task
update_loan_bug_with_details = dummy_task
email_loan_details = dummy_task
reboot_machine = dummy_task<|MERGE_RESOLUTION|>--- conflicted
+++ resolved
@@ -231,19 +231,17 @@
                 "https://wiki.mozilla.org/ReleaseEngineering/How_To/Loan_a_Slave#AWS_machines"
                 % (l.human.ldap,)
             )
-<<<<<<< HEAD
         elif action_name == "clean_secrets":
             action_message = (
                 "Clean secrets from the machine. See instructions at "
                 "https://wiki.mozilla.org/ReleaseEngineering/How_To/Loan_a_Slave#Cleaning"
-=======
+            )
         elif action_name == "notify_compelte":
             action_message = (
                 "Notify the loanee in e-mail and the loan bug (Bug %s) that the loan is ready. "
                 "See template text for both in "
                 "https://wiki.mozilla.org/ReleaseEngineering/How_To/Loan_a_Slave#Notifying"
                 % l.bug_id
->>>>>>> 964f573d
             )
         else:
             raise ValueError("Invalid action name")
