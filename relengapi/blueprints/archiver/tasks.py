--- conflicted
+++ resolved
@@ -24,14 +24,11 @@
 def upload_url_archive_to_s3(key, url, buckets):
     s3_urls = {}
 
-<<<<<<< HEAD
-    log.info('Key to be uploaded to S3: %s - Verifying src_url: %s', key, url)
+    logger.info('Key to be uploaded to S3: %s - Verifying src_url: %s', key, url)
     resp = requests.get(url, stream=True, timeout=60)
 
     if resp.status_code == 200:
-        log.info('S3 Key: %s - downloading and unpacking archive from src_url', key)
-        # make the source request
-
+        logger.info('S3 Key: %s - downloading and unpacking archive from src_url', key)
         # create a temporary file for it
         tempf = tempfile.TemporaryFile()
         # copy the data, block-by-block, into that file
@@ -53,31 +50,7 @@
     else:
         status = "Url not found. Does it exist? url: '{}', response: '{}' ".format(url,
                                                                                    resp.status_code)
-        log.warning(status)
-=======
-    logger.info(
-        'Key to be uploaded to S3: %s - downloading and unpacking archive from src_url', key)
-    # make the source request
-    resp = requests.get(url, stream=True)
-
-    # create a temporary file for it
-    tempf = tempfile.TemporaryFile()
-    # copy the data, block-by-block, into that file
-    resp.raw.decode_content = True
-    shutil.copyfileobj(resp.raw, tempf)
-
-    # write it out to S3
-    for region in buckets:
-        s3 = current_app.aws.connect_to('s3', region)
-        k = Key(s3.get_bucket(buckets[region]))
-        k.key = key
-        k.set_metadata('Content-Type', resp.headers['Content-Type'])
-        # give it the same attachment filename
-        k.set_metadata('Content-Disposition', resp.headers['Content-Disposition'])
-        k.set_contents_from_file(tempf, rewind=True)   # rewind points tempf back to start for us
-        s3_urls[region] = s3.generate_url(expires_in=SIGNED_URL_EXPIRY, method='GET',
-                                          bucket=buckets[region], key=key)
->>>>>>> b7c6cd00
+        logger.warning(status)
 
     resp.close()
 
@@ -102,7 +75,6 @@
     s3_urls = {}
     buckets = current_app.config['ARCHIVER_S3_BUCKETS']
 
-<<<<<<< HEAD
     try:
         s3_urls, status = upload_url_archive_to_s3(key, src_url, buckets)
     except Exception as exc:
@@ -112,23 +84,6 @@
         delay = randint(4, 7) ** (current.request.retries + 1)  # retries == 0 on first attempt
         current.retry(exc=exc, countdown=delay)
 
-=======
-    logger.info('Key to be uploaded to S3: %s - Verifying src_url: %s', key, src_url)
-    resp = requests.head(src_url)
-    if resp.status_code == 200:
-        try:
-            s3_urls = upload_url_archive_to_s3(key, src_url, buckets)
-        except Exception as exc:
-            # set a jitter enabled delay
-            # where an aggressive delay would result in: 7s, 49s, and 343s
-            # and a gentle delay would result in: 4s, 16s, and 64s
-            delay = randint(4, 7) ** (current.request.retries + 1)  # retries == 0 on first attempt
-            current.retry(exc=exc, countdown=delay)
-    else:
-        status = "Url not found. Does it exist? url: '{}', response: '{}' ".format(src_url,
-                                                                                   resp.status_code)
-        logger.warning(status)
->>>>>>> b7c6cd00
     return {
         'status': status,
         'src_url': src_url,
