--- conflicted
+++ resolved
@@ -2,13 +2,6 @@
 # License, v. 2.0. If a copy of the MPL was not distributed with this
 # file, You can obtain one at http://mozilla.org/MPL/2.0/.
 
-<<<<<<< HEAD
-=======
-from relengapi import subcommands
-from flask import Flask
-from flask import Blueprint
-from flask import current_app
->>>>>>> c1bbd266
 import logging
 import os
 import sys
@@ -16,6 +9,7 @@
 from flask import Blueprint
 from flask import Flask
 from flask import current_app
+
 from relengapi.lib import subcommands
 
 bp = Blueprint('base', __name__)
@@ -72,11 +66,8 @@
     def run(self, parser, args):
         import nose
         sys.argv = [sys.argv[0]] + args.nose_args
-<<<<<<< HEAD
         if 'RELENGAPI_SETTINGS' in os.environ:
             del os.environ['RELENGAPI_SETTINGS']
-=======
->>>>>>> c1bbd266
         # push a fake app context to avoid tests accidentally using the
         # runtime app context (for example, the development DB)
         with Flask(__name__).app_context():
