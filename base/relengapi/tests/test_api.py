# This Source Code Form is subject to the terms of the Mozilla Public
# License, v. 2.0. If a copy of the MPL was not distributed with this
# file, You can obtain one at http://mozilla.org/MPL/2.0/.

import mock
import sys
import wsme.types

from flask import json
from flask import redirect
from nose.tools import assert_raises
from nose.tools import eq_
from relengapi import testing
from relengapi.lib import api
from relengapi.lib.permissions import p
<<<<<<< HEAD
=======
from relengapi.lib.testing.context import TestContext
import wsme.types
>>>>>>> cdafb951
from werkzeug.exceptions import BadRequest


p.test_api.doc('test permission')


def app_setup(app):
    @app.route('/apimethod/ok')
    @api.apimethod([unicode])
    def ok():
        return ['ok']

    @app.route('/apimethod/fail')
    @api.apimethod(unicode)
    def fail():
        raise BadRequest

    @app.route('/apimethod/201')
    @api.apimethod([unicode])
    def ok_201():
        return ['ok'], 201

    @app.route('/apimethod/201/header')
    @api.apimethod([unicode])
    def ok_201_header():
        return ['ok'], 201, {'X-Header': 'Header'}

    @app.route('/apimethod/header')
    @api.apimethod([unicode])
    def ok_header():
        return ['ok'], {'X-Header': 'Header'}

    @app.route('/get_data')
    @api.apimethod(unicode)
    def get_some_data():
        return repr(api.get_data(ok))

    @app.route('/apimethod/notallowed')
    @p.test_api.require()
    def notallowed():
        pass

    @app.route('/get_data/notallowed')
    @api.apimethod(unicode)
    def get_some_data_notallowed():
        return repr(api.get_data(notallowed))

    @app.route('/redirect')
    @api.apimethod(unicode)
    def return_response():
        return redirect('/foo')


test_context = TestContext(app_setup=app_setup, reuse_app=True)


def test_get_handler():
    @mock.patch('relengapi.util.is_browser')
    def t(util_is_browser, is_browser, expected):
        util_is_browser.return_value = is_browser
        eq_(str(api._get_handler().media_type), expected)

    yield lambda: t(is_browser=True, expected='text/html')
    yield lambda: t(is_browser=False, expected='application/json')


@test_context
def test_JsonHandler_render_response(app):
    h = api.JsonHandler()
    with app.test_request_context():
        eq_(json.loads(h.render_response([1, 2, 3], 200, {}).data),
            {'result': [1, 2, 3]})


@test_context
def test_JsonHandler_handle_exception_httpexception(app):
    """JsonHandler handles HTTP exceptions with an error response containing
    information about the status code"""
    h = api.JsonHandler()
    with app.test_request_context():
        try:
            raise BadRequest()
        except Exception:
            resp = h.handle_exception(*sys.exc_info())
            eq_(resp.status_code, 400)
            eq_(json.loads(resp.data)['error']['code'], 400)
            # the message comes from Werkzeug and might change, so
            # it's not tested


@test_context
def test_JsonHandler_handle_exception(app):
    """JsonHandler handles regular exceptions with an error response"""
    h = api.JsonHandler()
    with app.test_request_context():
        app.debug = True
        # mock out log_exception, since it prints to stdout
        with mock.patch("flask.current_app.log_exception"):
            try:
                raise RuntimeError('oh noes')
            except Exception:
                resp = h.handle_exception(*sys.exc_info())
                eq_(resp.status_code, 500)
                data = json.loads(resp.data)
                eq_(data['error']['code'], 500)
                assert 'oh noes' in data['error']['description']


@test_context
def test_HtmlHandler_render_response(app):
    h = api.HtmlHandler()
    with app.test_request_context():
        resp = h.render_response([1, 2, 3], 200, {})
        assert '<html' in resp.data, resp.data
        assert "1," in resp.data, resp.data


@test_context
def test_HtmlHandler_handle_exception_httpexception(app):
    """HTMLHandler passes HTTP exceptions to app.handle_http_exception"""
    h = api.HtmlHandler()
    with app.test_request_context():
        with mock.patch("flask.current_app.handle_http_exception") as hhe:
            br = BadRequest()
            try:
                raise br
            except Exception:
                h.handle_exception(*sys.exc_info())
            hhe.assert_called_with(br)


@test_context
def test_HtmlHandler_handle_exception(app):
    """HTMLHandler passes regular exceptions through to the caller"""
    h = api.HtmlHandler()
    with app.test_request_context():
        try:
            raise RuntimeError("oh noes")
        except Exception:
            # just passes through regular exceptions
            assert_raises(RuntimeError, lambda:
                          h.handle_exception(*sys.exc_info()))


def test_apimethod():
    @test_context
    def t(client, path, exp_status_code=200, exp_data=None, exp_headers=None):
        resp = client.get(path)
        eq_(resp.status_code, exp_status_code)
        eq_(json.loads(resp.data), exp_data or {'result': ['ok']})
        for k, v in (exp_headers or {}).iteritems():
            assert resp.headers[k] == v

    yield lambda: t(path='/apimethod/ok')
    yield lambda: t(path='/apimethod/fail', exp_status_code=400,
                    exp_data={'error': {
                        'code': 400,
                        'description': '<p>The browser (or proxy) sent a request that this '
                        'server could not understand.</p>',
                        'name': 'Bad Request',
                    }})
    yield lambda: t(path='/apimethod/201', exp_status_code=201)
    yield lambda: t(path='/apimethod/201/header', exp_status_code=201,
                    exp_headers={'X-Header': 'Header'})
    yield lambda: t(path='/apimethod/header', exp_headers={'X-Header': 'Header'})


@test_context
def test_apimethod_redirect(client):
    resp = client.get('/redirect')
    eq_(resp.status_code, 302)


class TestType(wsme.types.Base):
    name = unicode
    value = int


@test_context
def test_encoder(app):
    with app.test_request_context():
        eq_(json.loads(json.dumps({'x': 10})), {'x': 10})

        # check that a WSME type is properly handled
        o = TestType(name='test', value=5)
        eq_(json.loads(json.dumps(o)), {'name': 'test', 'value': 5})

        # and that such types are handled within other structures
        eq_(json.loads(json.dumps([o])), [{'name': 'test', 'value': 5}])
        eq_(json.loads(json.dumps(dict(x=o))),
            {'x': {'name': 'test', 'value': 5}})


@test_context
def test_get_data(client):
    resp = client.get('/get_data')
    eq_(json.loads(resp.data)['result'], "['ok']")


@test_context
def test_get_data_notallowed(client):
    resp = client.get('/get_data/notallowed')
    eq_(resp.status_code, 403)<|MERGE_RESOLUTION|>--- conflicted
+++ resolved
@@ -10,14 +10,9 @@
 from flask import redirect
 from nose.tools import assert_raises
 from nose.tools import eq_
-from relengapi import testing
 from relengapi.lib import api
 from relengapi.lib.permissions import p
-<<<<<<< HEAD
-=======
 from relengapi.lib.testing.context import TestContext
-import wsme.types
->>>>>>> cdafb951
 from werkzeug.exceptions import BadRequest
 
 
