--- conflicted
+++ resolved
@@ -11,13 +11,8 @@
 from nose.tools import assert_raises
 from nose.tools import eq_
 from relengapi import util
-<<<<<<< HEAD
-from relengapi.testing import TestContext
+from relengapi.lib.testing.context import TestContext
 from relengapi.util import tz
-=======
-from relengapi.util import tz
-from relengapi.lib.testing.context import TestContext
->>>>>>> cdafb951
 
 
 class TestSynchronized(object):
